# -*- coding: utf-8 -*-

from __future__ import unicode_literals

try:
    from configparser import RawConfigParser, NoOptionError
except ImportError:
    from ConfigParser import RawConfigParser, NoOptionError

try:
    from StringIO import StringIO
except:
    from io import StringIO


import argparse
import os
import re
import sre_constants
import subprocess
import warnings
import io
from string import Formatter
from datetime import datetime
from difflib import unified_diff
from tempfile import NamedTemporaryFile

import sys
import codecs

from bumpversion.version_part import VersionPart, NumericVersionPartConfiguration, ConfiguredVersionPartConfiguration

if sys.version_info[0] == 2:
    sys.stdout = codecs.getwriter('utf-8')(sys.stdout)

__VERSION__ = '0.5.7'

DESCRIPTION = 'bumpversion: v{} (using Python v{})'.format(
    __VERSION__,
    sys.version.split("\n")[0].split(" ")[0],
)

import logging
logger = logging.getLogger("bumpversion.logger")
logger_list = logging.getLogger("bumpversion.list")

from argparse import _AppendAction
class DiscardDefaultIfSpecifiedAppendAction(_AppendAction):

    '''
    Fixes bug http://bugs.python.org/issue16399 for 'append' action
    '''

    def __call__(self, parser, namespace, values, option_string=None):
        if getattr(self, "_discarded_default", None) is None:
            setattr(namespace, self.dest, [])
            self._discarded_default = True

        super(DiscardDefaultIfSpecifiedAppendAction, self).__call__(
                parser, namespace, values, option_string=None)

time_context = {
    'now': datetime.now(),
    'utcnow': datetime.utcnow(),
}

class BaseVCS(object):

    @classmethod
    def commit(cls, message):
        f = NamedTemporaryFile('wb', delete=False)
        f.write(message.encode('utf-8'))
        f.close()
        subprocess.check_output(cls._COMMIT_COMMAND + [f.name], env=dict(
            list(os.environ.items()) + [(str('HGENCODING'), str('utf-8'))]
        ))
        os.unlink(f.name)

    @classmethod
    def is_usable(cls):
        try:
            return subprocess.call(
                cls._TEST_USABLE_COMMAND,
                stderr=subprocess.PIPE,
                stdout=subprocess.PIPE
            ) == 0
        except OSError as e:
            if e.errno == 2:
                # mercurial is not installed then, ok.
                return False
            raise


class Git(BaseVCS):

    _TEST_USABLE_COMMAND = ["git", "rev-parse", "--git-dir"]
    _COMMIT_COMMAND = ["git", "commit", "-F"]

    @classmethod
    def assert_nondirty(cls):
        lines = [
            line.strip() for line in
            subprocess.check_output(
                ["git", "status", "--porcelain"]).splitlines()
            if not line.strip().startswith(b"??")
        ]

        if lines:
            raise WorkingDirectoryIsDirtyException(
                "Git working directory is not clean:\n{}".format(
                    b"\n".join(lines)))

    @classmethod
    def latest_tag_info(cls):
        try:
            # git-describe doesn't update the git-index, so we do that
            subprocess.check_output(["git", "update-index", "--refresh"])

            # get info about the latest tag in git
            describe_out = subprocess.check_output([
                "git",
                "describe",
                "--dirty",
                "--tags",
                "--long",
                "--abbrev=40",
                "--match=v*",
            ], stderr=subprocess.STDOUT
            ).decode().split("-")
        except subprocess.CalledProcessError:
            # logger.warn("Error when running git describe")
            return {}

        info = {}

        if describe_out[-1].strip() == "dirty":
            info["dirty"] = True
            describe_out.pop()

        info["commit_sha"] = describe_out.pop().lstrip("g")
        info["distance_to_latest_tag"] = int(describe_out.pop())
        info["current_version"] = "-".join(describe_out).lstrip("v")

        return info

    @classmethod
    def add_path(cls, path):
        subprocess.check_output(["git", "add", "--update", path])

    @classmethod
    def tag(cls, sign, name, message):
        command = ["git", "tag", name]
        if sign:
            command += ['-s']
        if message:
            command += ['--message', message]
        subprocess.check_output(command)


class Mercurial(BaseVCS):

    _TEST_USABLE_COMMAND = ["hg", "root"]
    _COMMIT_COMMAND = ["hg", "commit", "--logfile"]

    @classmethod
    def latest_tag_info(cls):
        return {}

    @classmethod
    def assert_nondirty(cls):
        lines = [
            line.strip() for line in
            subprocess.check_output(
                ["hg", "status", "-mard"]).splitlines()
            if not line.strip().startswith(b"??")
        ]

        if lines:
            raise WorkingDirectoryIsDirtyException(
                "Mercurial working directory is not clean:\n{}".format(
                    b"\n".join(lines)))

    @classmethod
    def add_path(cls, path):
        pass

    @classmethod
    def tag(cls, sign, name, message):
        command = ["hg", "tag", name]
        if sign:
            raise MercurialDoesNotSupportSignedTagsException(
                'Mercurial does not support signed tags.'
            )
        if message:
            command += ['--message', message]
        subprocess.check_output(command)

VCS = [Git, Mercurial]


def prefixed_environ():
    return dict((("${}".format(key), value) for key, value in os.environ.items()))

class ConfiguredFile(object):

    def __init__(self, path, versionconfig):
        self.path = path
        self._versionconfig = versionconfig

    def should_contain_version(self, version, context):

        context['current_version'] = self._versionconfig.serialize(version, context)

        serialized_version = self._versionconfig.search.format(**context)

        if self.contains(serialized_version):
            return

        msg = "Did not find '{}' or '{}' in file {}".format(version.original, serialized_version, self.path)

        if version.original:
            assert self.contains(version.original), msg
            return

        assert False, msg

    def contains(self, search):
        with io.open(self.path, 'rb') as f:
            search_lines = search.splitlines()
            lookbehind = []

            for lineno, line in enumerate(f.readlines()):
                lookbehind.append(line.decode('utf-8').rstrip("\n"))

                if len(lookbehind) > len(search_lines):
                    lookbehind = lookbehind[1:]

                if (search_lines[0] in lookbehind[0] and
                   search_lines[-1] in lookbehind[-1] and
                   search_lines[1:-1] == lookbehind[1:-1]):
                    logger.info("Found '{}' in {} at line {}: {}".format(
                        search, self.path, lineno - (len(lookbehind) - 1), line.decode('utf-8').rstrip()))
                    return True
        return False

    def replace(self, current_version, new_version, context, dry_run):

        with io.open(self.path, 'rb') as f:
            file_content_before = f.read().decode('utf-8')

        context['current_version'] = self._versionconfig.serialize(current_version, context)
        context['new_version'] = self._versionconfig.serialize(new_version, context)

        search_for = self._versionconfig.search.format(**context)
        replace_with = self._versionconfig.replace.format(**context)

        file_content_after = file_content_before.replace(
            search_for, replace_with
        )

        if file_content_before == file_content_after:
            # TODO expose this to be configurable
            file_content_after = file_content_before.replace(
                current_version.original,
                replace_with,
            )

        if file_content_before != file_content_after:
            logger.info("{} file {}:".format(
                "Would change" if dry_run else "Changing",
                self.path,
            ))
            logger.info("\n".join(list(unified_diff(
                file_content_before.splitlines(),
                file_content_after.splitlines(),
                lineterm="",
                fromfile="a/"+self.path,
                tofile="b/"+self.path
            ))))
        else:
            logger.info("{} file {}".format(
                "Would not change" if dry_run else "Not changing",
                self.path,
            ))

        if not dry_run:
            with io.open(self.path, 'wb') as f:
                f.write(file_content_after.encode('utf-8'))

    def __str__(self):
        return self.path

    def __repr__(self):
        return '<bumpversion.ConfiguredFile:{}>'.format(self.path)

class IncompleteVersionRepresenationException(Exception):
    def __init__(self, message):
        self.message = message

class MissingValueForSerializationException(Exception):
    def __init__(self, message):
        self.message = message

class WorkingDirectoryIsDirtyException(Exception):
    def __init__(self, message):
        self.message = message

class MercurialDoesNotSupportSignedTagsException(Exception):
    def __init__(self, message):
        self.message = message

def keyvaluestring(d):
    return ", ".join("{}={}".format(k, v) for k, v in sorted(d.items()))

class Version(object):

    def __init__(self, values, original=None):
        self._values = dict(values)
        self.original = original

    def __getitem__(self, key):
        return self._values[key]

    def __len__(self):
        return len(self._values)

    def __iter__(self):
        return iter(self._values)

    def __repr__(self):
        return '<bumpversion.Version:{}>'.format(keyvaluestring(self._values))

    def bump(self, part_name, order):
        bumped = False

        new_values = {}

        for label in order:
            if not label in self._values:
                continue
            elif label == part_name:
                new_values[label] = self._values[label].bump()
                bumped = True
            elif bumped:
                new_values[label] = self._values[label].null()
            else:
                new_values[label] = self._values[label].copy()

        new_version = Version(new_values)

        return new_version

class VersionConfig(object):

    """
    Holds a complete representation of a version string
    """

    def __init__(self, parse, serialize, search, replace, part_configs=None):

        try:
            self.parse_regex = re.compile(parse, re.VERBOSE)
        except sre_constants.error as e:
            logger.error("--parse '{}' is not a valid regex".format(parse))
            raise e

        self.serialize_formats = serialize

        if not part_configs:
            part_configs = {}

        self.part_configs = part_configs
        self.search = search
        self.replace = replace

    def _labels_for_format(self, serialize_format):
        return (
            label
            for _, label, _, _ in Formatter().parse(serialize_format)
            if label
        )

    def order(self):
        # currently, order depends on the first given serialization format
        # this seems like a good idea because this should be the most complete format
        return self._labels_for_format(self.serialize_formats[0])

    def parse(self, version_string):

        regexp_one_line = "".join([l.split("#")[0].strip() for l in self.parse_regex.pattern.splitlines()])

        logger.info("Parsing version '{}' using regexp '{}'".format(version_string, regexp_one_line))

        match = self.parse_regex.search(version_string)

        _parsed = {}
        if not match:
            logger.warn("Evaluating 'parse' option: '{}' does not parse current version '{}'".format(
                self.parse_regex.pattern, version_string))
            return

        for key, value in match.groupdict().items():
            _parsed[key] = VersionPart(value, self.part_configs.get(key))


        v = Version(_parsed, version_string)

        logger.info("Parsed the following values: %s" % keyvaluestring(v._values))

        return v

    def _serialize(self, version, serialize_format, context, raise_if_incomplete=False):
        """
        Attempts to serialize a version with the given serialization format.

        Raises MissingValueForSerializationException if not serializable
        """
        values = context.copy()
        for k in version:
            values[k] = version[k]

        # TODO dump complete context on debug level

        try:
            # test whether all parts required in the format have values
            serialized = serialize_format.format(**values)

        except KeyError as e:
            missing_key = getattr(e,
                'message', # Python 2
                e.args[0] # Python 3
            )
            raise MissingValueForSerializationException(
                "Did not find key {} in {} when serializing version number".format(
                    repr(missing_key), repr(version)))

        keys_needing_representation = set()
        found_required = False

        for k in self.order():
            v = values[k]

            if not isinstance(v, VersionPart):
                # values coming from environment variables don't need
                # representation
                continue

            if not v.is_optional():
                found_required = True
                keys_needing_representation.add(k)
            elif not found_required:
                keys_needing_representation.add(k)

        required_by_format = set(self._labels_for_format(serialize_format))

        # try whether all parsed keys are represented
        if raise_if_incomplete:
            if not (keys_needing_representation <= required_by_format):
                raise IncompleteVersionRepresenationException(
                    "Could not represent '{}' in format '{}'".format(
                        "', '".join(keys_needing_representation ^ required_by_format),
                        serialize_format,
                    ))

        return serialized


    def _choose_serialize_format(self, version, context):

        chosen = None

        # logger.info("Available serialization formats: '{}'".format("', '".join(self.serialize_formats)))

        for serialize_format in self.serialize_formats:
            try:
                self._serialize(version, serialize_format, context, raise_if_incomplete=True)
                chosen = serialize_format
                # logger.info("Found '{}' to be a usable serialization format".format(chosen))
            except IncompleteVersionRepresenationException as e:
                # logger.info(e.message)
                if not chosen:
                    chosen = serialize_format
            except MissingValueForSerializationException as e:
                logger.info(e.message)
                raise e

        if not chosen:
            raise KeyError("Did not find suitable serialization format")

        # logger.info("Selected serialization format '{}'".format(chosen))

        return chosen

    def serialize(self, version, context):
        serialized = self._serialize(version, self._choose_serialize_format(version, context), context)
        # logger.info("Serialized to '{}'".format(serialized))
        return serialized

OPTIONAL_ARGUMENTS_THAT_TAKE_VALUES = [
    '--config-file',
    '--current-version',
    '--message',
    '--new-version',
    '--parse',
    '--serialize',
    '--search',
    '--replace',
    '--tag-name',
    '--tag-message',
    '-m'
]


def split_args_in_optional_and_positional(args):
    # manually parsing positional arguments because stupid argparse can't mix
    # positional and optional arguments

    positions = []
    for i, arg in enumerate(args):

        previous = None

        if i > 0:
            previous = args[i-1]

        if ((not arg.startswith('-'))  and
            (previous not in OPTIONAL_ARGUMENTS_THAT_TAKE_VALUES)):
            positions.append(i)

    positionals = [arg for i, arg in enumerate(args) if i in positions]
    args = [arg for i, arg in enumerate(args) if i not in positions]

    return (positionals, args)

def main(original_args=None):

    positionals, args = split_args_in_optional_and_positional(
      sys.argv[1:] if original_args is None else original_args
    )

    if positionals[0] not in ('major', 'minor', 'patch'):
        print("ERROR: Must provide a valid version part: 'major', 'minor', or 'patch'")
        return 1

    if len(positionals[1:]) > 2:
        warnings.warn("Giving multiple files on the command line will be deprecated, please use [bumpversion:file:...] in a config file.", PendingDeprecationWarning)

    parser1 = argparse.ArgumentParser(add_help=False)

    parser1.add_argument(
        '--config-file', metavar='FILE',
        default=argparse.SUPPRESS, required=False,
        help='Config file to read most of the variables from (default: .bumpversion.cfg)')

    parser1.add_argument(
        '--verbose', action='count', default=0,
        help='Print verbose logging to stderr', required=False)

    parser1.add_argument(
        '--list', action='store_true', default=False,
        help='List machine readable information', required=False)

    parser1.add_argument(
        '--allow-dirty', action='store_true', default=False,
        help="Don't abort if working directory is dirty", required=False)

    known_args, remaining_argv = parser1.parse_known_args(args)

    logformatter = logging.Formatter('%(message)s')

    if len(logger.handlers) == 0:
        ch = logging.StreamHandler(sys.stderr)
        ch.setFormatter(logformatter)
        logger.addHandler(ch)

    if len(logger_list.handlers) == 0:
       ch2 = logging.StreamHandler(sys.stdout)
       ch2.setFormatter(logformatter)
       logger_list.addHandler(ch2)

    if known_args.list:
          logger_list.setLevel(1)

    log_level = {
        0: logging.WARNING,
        1: logging.INFO,
        2: logging.DEBUG,
    }.get(known_args.verbose, logging.DEBUG)

    logger.setLevel(log_level)

    logger.debug("Starting {}".format(DESCRIPTION))

    defaults = {}
    vcs_info = {}

    for vcs in VCS:
        if vcs.is_usable():
            vcs_info.update(vcs.latest_tag_info())

    if 'current_version' in vcs_info:
        defaults['current_version'] = vcs_info['current_version']

    config = RawConfigParser('')

    # don't transform keys to lowercase (which would be the default)
    config.optionxform = lambda option: option

    config.add_section('bumpversion')

    explicit_config = hasattr(known_args, 'config_file')

    if explicit_config:
        config_file = known_args.config_file
    elif not os.path.exists('.bumpversion.cfg') and \
            os.path.exists('setup.cfg'):
        config_file = 'setup.cfg'
    else:
        config_file = '.bumpversion.cfg'

    config_file_exists = os.path.exists(config_file)

    part_configs = {}

    files = []

    if config_file_exists:

        logger.info("Reading config file {}:".format(config_file))
        logger.info(io.open(config_file, 'rt', encoding='utf-8').read())

        config.readfp(io.open(config_file, 'rt', encoding='utf-8'))

        log_config = StringIO()
        config.write(log_config)

        if 'files' in dict(config.items("bumpversion")):
            warnings.warn(
                "'files =' configuration is will be deprecated, please use [bumpversion:file:...]",
                PendingDeprecationWarning
            )

        defaults.update(dict(config.items("bumpversion")))

        for listvaluename in ("serialize",):
            try:
                value = config.get("bumpversion", listvaluename)
                defaults[listvaluename] = list(filter(None, (x.strip() for x in value.splitlines())))
            except NoOptionError:
                pass  # no default value then ;)

        for boolvaluename in ("commit", "tag", "dry_run"):
            try:
                defaults[boolvaluename] = config.getboolean(
                    "bumpversion", boolvaluename)
            except NoOptionError:
                pass  # no default value then ;)

        for section_name in config.sections():

            section_name_match = re.compile("^bumpversion:(file|part).*?:(.+)").match(section_name)

            if not section_name_match:
                continue

            section_prefix, section_value = section_name_match.groups()

            section_config = dict(config.items(section_name))

            if section_prefix == "part":

                ThisVersionPartConfiguration = NumericVersionPartConfiguration

                if 'values' in section_config:
                    section_config['values'] = list(filter(None, (x.strip() for x in section_config['values'].splitlines())))
                    ThisVersionPartConfiguration = ConfiguredVersionPartConfiguration

                part_configs[section_value] = ThisVersionPartConfiguration(**section_config)

            elif section_prefix == "file":

                filename = section_value

                if 'serialize' in section_config:
                    section_config['serialize'] = list(filter(None, (x.strip() for x in section_config['serialize'].splitlines())))

                section_config['part_configs'] = part_configs

                if not 'parse' in section_config:
                    section_config['parse'] = defaults.get("parse", '(?P<major>\d+)\.(?P<minor>\d+)\.(?P<patch>\d+)')

                if not 'serialize' in section_config:
                    section_config['serialize'] = defaults.get('serialize', [str('{major}.{minor}.{patch}')])

                if not 'search' in section_config:
                    section_config['search'] = defaults.get("search", '{current_version}')

                if not 'replace' in section_config:
                    section_config['replace'] = defaults.get("replace", '{new_version}')

                files.append(ConfiguredFile(filename, VersionConfig(**section_config)))

    else:
        message = "Could not read config file at {}".format(config_file)
        if explicit_config:
            raise argparse.ArgumentTypeError(message)
        else:
            logger.info(message)

    parser2 = argparse.ArgumentParser(prog='bumpversion', add_help=False, parents=[parser1])
    parser2.set_defaults(**defaults)

    parser2.add_argument('--current-version', metavar='VERSION',
                         help='Version that needs to be updated', required=False)
    parser2.add_argument('--parse', metavar='REGEX',
                         help='Regex parsing the version string',
                         default=defaults.get("parse", '(?P<major>\d+)\.(?P<minor>\d+)\.(?P<patch>\d+)'))
    parser2.add_argument('--serialize', metavar='FORMAT',
                         action=DiscardDefaultIfSpecifiedAppendAction,
                         help='How to format what is parsed back to a version',
                         default=defaults.get("serialize", [str('{major}.{minor}.{patch}')]))
    parser2.add_argument('--search', metavar='SEARCH',
                         help='Template for complete string to search',
                         default=defaults.get("search", '{current_version}'))
    parser2.add_argument('--replace', metavar='REPLACE',
                         help='Template for complete string to replace',
                         default=defaults.get("replace", '{new_version}'))

    known_args, remaining_argv = parser2.parse_known_args(args)

    defaults.update(vars(known_args))

    assert type(known_args.serialize) == list

    context = dict(list(time_context.items()) + list(prefixed_environ().items()) + list(vcs_info.items()))

    try:
        vc = VersionConfig(
            parse=known_args.parse,
            serialize=known_args.serialize,
            search=known_args.search,
            replace=known_args.replace,
            part_configs=part_configs,
        )
    except sre_constants.error as e:
        sys.exit(1)

    current_version = vc.parse(known_args.current_version) if known_args.current_version else None

    new_version = None

    if not 'new_version' in defaults and known_args.current_version:
        try:
            if current_version and len(positionals) > 0:
                logger.info("Attempting to increment part '{}'".format(positionals[0]))
                new_version = current_version.bump(positionals[0], vc.order())
                logger.info("Values are now: " + keyvaluestring(new_version._values))
                defaults['new_version'] = vc.serialize(new_version, context)
        except MissingValueForSerializationException as e:
            logger.info("Opportunistic finding of new_version failed: " + e.message)
        except IncompleteVersionRepresenationException as e:
            logger.info("Opportunistic finding of new_version failed: " + e.message)
        except KeyError as e:
            logger.info("Opportunistic finding of new_version failed")

    parser3 = argparse.ArgumentParser(
        prog='bumpversion',
        description=DESCRIPTION,
        formatter_class=argparse.ArgumentDefaultsHelpFormatter,
        conflict_handler='resolve',
        parents=[parser2],
    )

    parser3.set_defaults(**defaults)

    parser3.add_argument('--current-version', metavar='VERSION',
                         help='Version that needs to be updated',
                         required=not 'current_version' in defaults)
    parser3.add_argument('--dry-run', '-n', action='store_true',
                         default=False, help="Don't write any files, just pretend.")
    parser3.add_argument('--new-version', metavar='VERSION',
                         help='New version that should be in the files',
                         required=not 'new_version' in defaults)

    commitgroup = parser3.add_mutually_exclusive_group()

    commitgroup.add_argument('--commit', action='store_true', dest="commit",
                             help='Commit to version control', default=defaults.get("commit", False))
    commitgroup.add_argument('--no-commit', action='store_false', dest="commit",
                             help='Do not commit to version control', default=argparse.SUPPRESS)

    taggroup = parser3.add_mutually_exclusive_group()

    taggroup.add_argument('--tag', action='store_true', dest="tag", default=defaults.get("tag", False),
                          help='Create a tag in version control')
    taggroup.add_argument('--no-tag', action='store_false', dest="tag",
                          help='Do not create a tag in version control', default=argparse.SUPPRESS)

    signtagsgroup = parser3.add_mutually_exclusive_group()
    signtagsgroup.add_argument('--sign-tags', action='store_true', dest="sign_tags",
                          help='Sign tags if created', default=defaults.get("sign_tags", False))
    signtagsgroup.add_argument('--no-sign-tags', action='store_false', dest="sign_tags",
                          help='Do not sign tags if created', default=argparse.SUPPRESS)

    parser3.add_argument('--tag-name', metavar='TAG_NAME',
                         help='Tag name (only works with --tag)',
                         default=defaults.get('tag_name', 'v{new_version}'))

    parser3.add_argument('--tag-message', metavar='TAG_MESSAGE', dest='tag_message',
                         help='Tag message', default=defaults.get('tag_message', 'Bump version: {current_version} → {new_version}'))

    parser3.add_argument('--message', '-m', metavar='COMMIT_MSG',
                         help='Commit message',
                         default=defaults.get('message', 'Bump version: {current_version} → {new_version}'))

    file_names = []
    if 'files' in defaults:
        assert defaults['files'] != None
        file_names = defaults['files'].split(' ')

    parser3.add_argument('part',
                         help='Part of the version to be bumped.')
    parser3.add_argument('files', metavar='file',
                         nargs='*',
                         help='Files to change', default=file_names)

    args = parser3.parse_args(remaining_argv + positionals)

    if args.dry_run:
        logger.info("Dry run active, won't touch any files.")

    if args.new_version:
        new_version = vc.parse(args.new_version)

    logger.info("New version will be '{}'".format(args.new_version))

    file_names = file_names or positionals[1:]

    for file_name in file_names:
        files.append(ConfiguredFile(file_name, vc))

    for vcs in VCS:
        if vcs.is_usable():
            try:
                vcs.assert_nondirty()
            except WorkingDirectoryIsDirtyException as e:
                if not defaults['allow_dirty']:
                    logger.warn(
                        "{}\n\nUse --allow-dirty to override this if you know what you're doing.".format(e.message))
                    raise
            break
        else:
            vcs = None

    # make sure files exist and contain version string

    logger.info("Asserting files {} contain the version string:".format(", ".join([str(f) for f in files])))

    for f in files:
        f.should_contain_version(current_version, context)

    # change version string in files
    for f in files:
        f.replace(current_version, new_version, context, args.dry_run)

    commit_files = [f.path for f in files]

    config.set('bumpversion', 'new_version', args.new_version)

    for key, value in config.items('bumpversion'):
        logger_list.info("{}={}".format(key, value))

    config.remove_option('bumpversion', 'new_version')

    config.set('bumpversion', 'current_version', args.new_version)

    new_config = StringIO()

    try:
        write_to_config_file = (not args.dry_run) and config_file_exists

        logger.info("{} to config file {}:".format(
            "Would write" if not write_to_config_file else "Writing",
            config_file,
        ))

        config.write(new_config)
        logger.info(new_config.getvalue())

        if write_to_config_file:
            with io.open(config_file, 'wb') as f:
                f.write(new_config.getvalue().encode('utf-8'))

    except UnicodeEncodeError:
        warnings.warn(
            "Unable to write UTF-8 to config file, because of an old configparser version. "
            "Update with `pip install --upgrade configparser`."
        )

    if config_file_exists:
        commit_files.append(config_file)

    if not vcs:
        return

    assert vcs.is_usable(), "Did find '{}' unusable, unable to commit.".format(vcs.__name__)

    prepare_commit = args.commit
    prepare_tag = args.tag
    commit_changes = (not args.dry_run) and prepare_commit
    commit_tag = (not args.dry_run) and prepare_tag

    if prepare_commit:
        logger.info("{} {} commit".format(
            "Would prepare" if not commit_changes else "Preparing",
            vcs.__name__,
        ))

        for path in commit_files:
            logger.info("{} changes in file '{}' to {}".format(
                "Would add" if not commit_changes else "Adding",
                path,
                vcs.__name__,
            ))

            if commit_changes:
                vcs.add_path(path)

        vcs_context = {
            "current_version": args.current_version,
            "new_version": args.new_version,
        }
        vcs_context.update(time_context)
        vcs_context.update(prefixed_environ())

        commit_message = args.message.format(**vcs_context)

        logger.info("{} to {} with message '{}'".format(
            "Would commit" if not commit_changes else "Committing",
            vcs.__name__,
            commit_message,
        ))

<<<<<<< HEAD
    sign_tags = args.sign_tags
    tag_name = args.tag_name.format(**vcs_context)
    tag_message = args.tag_message.format(**vcs_context)
    logger.info("{} '{}' {} in {} and {}".format(
        "Would tag" if not do_tag else "Tagging",
        tag_name,
        "with message '{}'".format(tag_message) if tag_message else "without message",
        vcs.__name__,
        "signing" if sign_tags else "not signing"
    ))

    if do_tag:
        vcs.tag(sign_tags, tag_name, tag_message)
=======
        if commit_changes:
            vcs.commit(message=commit_message)

    if prepare_tag:
        tag_name = args.tag_name.format(**vcs_context)
        logger.info("{} '{}' in {}".format(
            "Would tag" if not commit_tag else "Tagging",
            tag_name,
            vcs.__name__
        ))

        if commit_tag:
            vcs.tag(tag_name)
>>>>>>> a1937cc5
<|MERGE_RESOLUTION|>--- conflicted
+++ resolved
@@ -941,21 +941,6 @@
             commit_message,
         ))
 
-<<<<<<< HEAD
-    sign_tags = args.sign_tags
-    tag_name = args.tag_name.format(**vcs_context)
-    tag_message = args.tag_message.format(**vcs_context)
-    logger.info("{} '{}' {} in {} and {}".format(
-        "Would tag" if not do_tag else "Tagging",
-        tag_name,
-        "with message '{}'".format(tag_message) if tag_message else "without message",
-        vcs.__name__,
-        "signing" if sign_tags else "not signing"
-    ))
-
-    if do_tag:
-        vcs.tag(sign_tags, tag_name, tag_message)
-=======
         if commit_changes:
             vcs.commit(message=commit_message)
 
@@ -968,5 +953,4 @@
         ))
 
         if commit_tag:
-            vcs.tag(tag_name)
->>>>>>> a1937cc5
+            vcs.tag(tag_name)